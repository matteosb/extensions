--- conflicted
+++ resolved
@@ -87,11 +87,7 @@
         collectionPath: collectionPath,
         datasetId: datasetId,
         tableName: tableName,
-<<<<<<< HEAD
         initialized: false,
-=======
-        schemaInitialized: false,
->>>>>>> 53cb7029
     });
     console.log(`Mirroring data from Firestore Collection: ${collectionPath}, to BigQuery Dataset: ${datasetId}, Table: ${tableName}`);
     const importTimestamp = new Date().toISOString();
@@ -115,16 +111,10 @@
         }
         // Extract the timestamp, or use the import timestamp as default
         const timestamp = util_1.extractTimestamp(data, defaultTimestamp, timestampField);
-<<<<<<< HEAD
         // Build the data row with a 0 timestamp. This ensures that all other
         // operations supersede imports when listing the live documents.
         return {
             timestamp: "0",
-=======
-        // Build the data row
-        return {
-            timestamp,
->>>>>>> 53cb7029
             operation: firestoreEventHistoryTracker_1.ChangeType.IMPORT,
             documentId: snapshot.ref.id,
             name: snapshot.ref.path,
