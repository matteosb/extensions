"use strict";
/*
 * Copyright 2019 Google LLC
 *
 * Licensed under the Apache License, Version 2.0 (the "License");
 * you may not use this file except in compliance with the License.
 * You may obtain a copy of the License at
 *
 *    https://www.apache.org/licenses/LICENSE-2.0
 *
 * Unless required by applicable law or agreed to in writing, software
 * distributed under the License is distributed on an "AS IS" BASIS,
 * WITHOUT WARRANTIES OR CONDITIONS OF ANY KIND, either express or implied.
 * See the License for the specific language governing permissions and
 * limitations under the License.
 */
var __awaiter = (this && this.__awaiter) || function (thisArg, _arguments, P, generator) {
    function adopt(value) { return value instanceof P ? value : new P(function (resolve) { resolve(value); }); }
    return new (P || (P = Promise))(function (resolve, reject) {
        function fulfilled(value) { try { step(generator.next(value)); } catch (e) { reject(e); } }
        function rejected(value) { try { step(generator["throw"](value)); } catch (e) { reject(e); } }
        function step(result) { result.done ? resolve(result.value) : adopt(result.value).then(fulfilled, rejected); }
        step((generator = generator.apply(thisArg, _arguments || [])).next());
    });
};
Object.defineProperty(exports, "__esModule", { value: true });
const bigquery = require("@google-cloud/bigquery");
const schema_1 = require("./schema");
<<<<<<< HEAD
const snapshot_1 = require("./snapshot");
=======
>>>>>>> 53cb7029
const firestoreEventHistoryTracker_1 = require("../firestoreEventHistoryTracker");
const logs = require("../logs");
class FirestoreBigQueryEventHistoryTracker {
    constructor(config) {
        this.config = config;
        this.bq = new bigquery.BigQuery();
<<<<<<< HEAD
        this.initialized = config.initialized;
    }
    record(events) {
        return __awaiter(this, void 0, void 0, function* () {
            if (!this.config.initialized) {
                try {
                    yield this.initialize(this.config.datasetId, this.config.tableName);
                    this.initialized = true;
                }
                catch (e) {
                    logs.bigQueryErrorRecordingDocumentChange(e);
                }
=======
        this.schemaInitialized = config.schemaInitialized;
    }
    record(events) {
        return __awaiter(this, void 0, void 0, function* () {
            if (!this.config.schemaInitialized) {
                yield this.initialize(this.config.datasetId, this.config.tableName);
                this.schemaInitialized = true;
>>>>>>> 53cb7029
            }
            const rows = events.map(event => {
                return this.buildDataRow(
                // Use the function's event ID to protect against duplicate executions
<<<<<<< HEAD
                event.eventId, event.operation, event.timestamp, event.name, event.data);
=======
                event.eventId, event.operation, event.timestamp, event.name, event.documentId, event.data);
>>>>>>> 53cb7029
            });
            yield this.insertData(this.config.datasetId, this.config.tableName, rows);
        });
    }
    /**
     * Ensure that the defined Firestore schema exists within BigQuery and
     * contains the correct information.
     *
<<<<<<< HEAD
=======
     *
>>>>>>> 53cb7029
     * NOTE: This currently gets executed on every cold start of the function.
     * Ideally this would run once when the mod is installed if that were
     * possible in the future.
     */
    initialize(datasetId, tableName) {
        return __awaiter(this, void 0, void 0, function* () {
<<<<<<< HEAD
            const realTableName = rawTableName(tableName);
            yield this.initializeDataset(datasetId);
            yield this.initializeTable(datasetId, realTableName);
            yield this.initializeLatestView(datasetId, realTableName);
        });
    }
    ;
    buildDataRow(eventId, changeType, timestamp, document_name, data) {
        return {
            timestamp,
            eventId,
            document_name: document_name,
            operation: firestoreEventHistoryTracker_1.ChangeType[changeType],
            data: JSON.stringify(data),
=======
            logs.bigQuerySchemaInitializing();
            const realTableName = rawTableName(tableName);
            yield this.initializeDataset(datasetId);
            yield this.initializeTable(datasetId, realTableName);
        });
    }
    ;
    buildDataRow(eventId, changeType, timestamp, key, id, data) {
        return {
            timestamp,
            eventId,
            key: key,
            id,
            operation: firestoreEventHistoryTracker_1.ChangeType[changeType],
            data: JSON.stringify(data)
>>>>>>> 53cb7029
        };
    }
    ;
    /**
     * Insert a row of data into the BigQuery `raw` data table
     */
    insertData(datasetId, tableName, rows) {
        return __awaiter(this, void 0, void 0, function* () {
            const realTableName = rawTableName(tableName);
            const dataset = this.bq.dataset(datasetId);
            const table = dataset.table(realTableName);
            const rowCount = rows.length;
            logs.dataInserting(rowCount);
            yield table.insert(rows);
            logs.dataInserted(rowCount);
        });
    }
    ;
    /**
     * Check that the specified dataset exists, and create it if it doesn't.
     */
    initializeDataset(datasetId) {
        return __awaiter(this, void 0, void 0, function* () {
            const dataset = this.bq.dataset(datasetId);
            const [datasetExists] = yield dataset.exists();
            if (datasetExists) {
                logs.bigQueryDatasetExists(datasetId);
            }
            else {
                logs.bigQueryDatasetCreating(datasetId);
                yield dataset.create();
                logs.bigQueryDatasetCreated(datasetId);
            }
            return dataset;
        });
    }
    ;
    /**
     * Check that the table exists within the specified dataset, and create it
     * if it doesn't.  If the table does exist, validate that the BigQuery schema
     * is correct and add any missing fields.
     */
    initializeTable(datasetId, tableName) {
        return __awaiter(this, void 0, void 0, function* () {
            const dataset = this.bq.dataset(datasetId);
            let table = dataset.table(tableName);
            const [tableExists] = yield table.exists();
<<<<<<< HEAD
            if (tableExists) {
                logs.bigQueryTableAlreadyExists(table.id, dataset.id);
            }
            else {
=======
            if (!tableExists) {
>>>>>>> 53cb7029
                logs.bigQueryTableCreating(tableName);
                const options = {
                    // `friendlyName` needs to be here to satisfy TypeScript
                    friendlyName: tableName,
                    schema: schema_1.firestoreToBQTable(),
                };
                yield table.create(options);
                logs.bigQueryTableCreated(tableName);
            }
            return table;
        });
<<<<<<< HEAD
    }
    ;
    /**
     * Create a view over a table storing a change log of Firestore documents
     * which contains only latest version of all live documents in the mirrored
     * collection.
     * @param datasetId
     * @param tableName
     */
    initializeLatestView(datasetId, tableName) {
        return __awaiter(this, void 0, void 0, function* () {
            let viewName = latestViewName(tableName);
            const dataset = this.bq.dataset(datasetId);
            let view = dataset.table(viewName);
            const [viewExists] = yield view.exists();
            if (viewExists) {
                logs.bigQueryViewAlreadyExists(view.id, dataset.id);
            }
            else {
                logs.bigQueryViewCreating(viewName);
                const options = {
                    friendlyName: viewName,
                    view: snapshot_1.latestConsistentSnapshotView(datasetId, tableName)
                };
                yield view.create(options);
                logs.bigQueryViewCreated(viewName);
            }
            return view;
        });
=======
>>>>>>> 53cb7029
    }
    ;
}
exports.FirestoreBigQueryEventHistoryTracker = FirestoreBigQueryEventHistoryTracker;
function rawTableName(tableName) { return `${tableName}_raw`; }
<<<<<<< HEAD
;
function latestViewName(tableName) { return `${tableName}_latest`; }
=======
>>>>>>> 53cb7029
;<|MERGE_RESOLUTION|>--- conflicted
+++ resolved
@@ -26,17 +26,14 @@
 Object.defineProperty(exports, "__esModule", { value: true });
 const bigquery = require("@google-cloud/bigquery");
 const schema_1 = require("./schema");
-<<<<<<< HEAD
 const snapshot_1 = require("./snapshot");
-=======
->>>>>>> 53cb7029
+
 const firestoreEventHistoryTracker_1 = require("../firestoreEventHistoryTracker");
 const logs = require("../logs");
 class FirestoreBigQueryEventHistoryTracker {
     constructor(config) {
         this.config = config;
         this.bq = new bigquery.BigQuery();
-<<<<<<< HEAD
         this.initialized = config.initialized;
     }
     record(events) {
@@ -49,24 +46,11 @@
                 catch (e) {
                     logs.bigQueryErrorRecordingDocumentChange(e);
                 }
-=======
-        this.schemaInitialized = config.schemaInitialized;
-    }
-    record(events) {
-        return __awaiter(this, void 0, void 0, function* () {
-            if (!this.config.schemaInitialized) {
-                yield this.initialize(this.config.datasetId, this.config.tableName);
-                this.schemaInitialized = true;
->>>>>>> 53cb7029
             }
             const rows = events.map(event => {
                 return this.buildDataRow(
                 // Use the function's event ID to protect against duplicate executions
-<<<<<<< HEAD
                 event.eventId, event.operation, event.timestamp, event.name, event.data);
-=======
-                event.eventId, event.operation, event.timestamp, event.name, event.documentId, event.data);
->>>>>>> 53cb7029
             });
             yield this.insertData(this.config.datasetId, this.config.tableName, rows);
         });
@@ -75,17 +59,12 @@
      * Ensure that the defined Firestore schema exists within BigQuery and
      * contains the correct information.
      *
-<<<<<<< HEAD
-=======
-     *
->>>>>>> 53cb7029
      * NOTE: This currently gets executed on every cold start of the function.
      * Ideally this would run once when the mod is installed if that were
      * possible in the future.
      */
     initialize(datasetId, tableName) {
         return __awaiter(this, void 0, void 0, function* () {
-<<<<<<< HEAD
             const realTableName = rawTableName(tableName);
             yield this.initializeDataset(datasetId);
             yield this.initializeTable(datasetId, realTableName);
@@ -100,23 +79,6 @@
             document_name: document_name,
             operation: firestoreEventHistoryTracker_1.ChangeType[changeType],
             data: JSON.stringify(data),
-=======
-            logs.bigQuerySchemaInitializing();
-            const realTableName = rawTableName(tableName);
-            yield this.initializeDataset(datasetId);
-            yield this.initializeTable(datasetId, realTableName);
-        });
-    }
-    ;
-    buildDataRow(eventId, changeType, timestamp, key, id, data) {
-        return {
-            timestamp,
-            eventId,
-            key: key,
-            id,
-            operation: firestoreEventHistoryTracker_1.ChangeType[changeType],
-            data: JSON.stringify(data)
->>>>>>> 53cb7029
         };
     }
     ;
@@ -164,14 +126,10 @@
             const dataset = this.bq.dataset(datasetId);
             let table = dataset.table(tableName);
             const [tableExists] = yield table.exists();
-<<<<<<< HEAD
             if (tableExists) {
                 logs.bigQueryTableAlreadyExists(table.id, dataset.id);
             }
             else {
-=======
-            if (!tableExists) {
->>>>>>> 53cb7029
                 logs.bigQueryTableCreating(tableName);
                 const options = {
                     // `friendlyName` needs to be here to satisfy TypeScript
@@ -183,7 +141,6 @@
             }
             return table;
         });
-<<<<<<< HEAD
     }
     ;
     /**
@@ -213,16 +170,11 @@
             }
             return view;
         });
-=======
->>>>>>> 53cb7029
     }
     ;
 }
 exports.FirestoreBigQueryEventHistoryTracker = FirestoreBigQueryEventHistoryTracker;
 function rawTableName(tableName) { return `${tableName}_raw`; }
-<<<<<<< HEAD
 ;
 function latestViewName(tableName) { return `${tableName}_latest`; }
-=======
->>>>>>> 53cb7029
 ;