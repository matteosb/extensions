--- conflicted
+++ resolved
@@ -14,13 +14,7 @@
 })
 ```
 
-<<<<<<< HEAD
 You can also optionally configure this extension to render emails using [Handlebar](https://handlebarsjs.com/) templates. Each template is a document stored in a Cloud Firestore collection.
-=======
-Because each email is built from a Cloud Firestore document, you can reference information stored in _other_ Cloud Firestore documents and fields, like image URLs.
-
-You can also optionally configure this extension to render emails using [Handlebar](https://handlebarsjs.com/) templates. Each template must be a document stored in a Cloud Firestore collection that you specify when configuring this extension.
->>>>>>> f0a4fc0e
 
 When you configure this extension, you'll need to supply your **SMTP credentials for mail delivery**.
 
