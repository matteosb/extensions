{
  "name": "firestore-translate-text",
  "description": "Translate messages into multiple languages, provided by user",
  "author": "Chris Bianca <chris@csfrequency.com>",
  "license": "Apache-2.0",
  "main": "functions/lib/index.js",
  "scripts": {
    "build": "npm run clean && npm run compile",
    "clean": "rimraf functions/lib",
    "compile": "tsc",
    "test": "echo \"Error: no test specified\" && exit 1",
    "postinstall": "patch-package"
  },
  "dependencies": {
    "@google-cloud/translate": "^4.0.1",
    "firebase-admin": "^8.0.0",
    "firebase-functions": "^2.3.1"
  },
  "devDependencies": {
    "rimraf": "^2.6.3",
<<<<<<< HEAD
    "typescript": "^3.2.4",
    "mocked-env": "^1.3.1",
    "js-yaml": "^3.13.1",
    "firebase-functions-test": "^0.1.6",
    "patch-package": "^6.1.2"
  }
=======
    "typescript": "^3.2.4"
  },
  "private": true
>>>>>>> 6cec5fd6
}<|MERGE_RESOLUTION|>--- conflicted
+++ resolved
@@ -7,9 +7,7 @@
   "scripts": {
     "build": "npm run clean && npm run compile",
     "clean": "rimraf functions/lib",
-    "compile": "tsc",
-    "test": "echo \"Error: no test specified\" && exit 1",
-    "postinstall": "patch-package"
+    "compile": "tsc"
   },
   "dependencies": {
     "@google-cloud/translate": "^4.0.1",
@@ -18,16 +16,10 @@
   },
   "devDependencies": {
     "rimraf": "^2.6.3",
-<<<<<<< HEAD
     "typescript": "^3.2.4",
     "mocked-env": "^1.3.1",
     "js-yaml": "^3.13.1",
-    "firebase-functions-test": "^0.1.6",
-    "patch-package": "^6.1.2"
-  }
-=======
-    "typescript": "^3.2.4"
+    "firebase-functions-test": "^0.1.6"
   },
   "private": true
->>>>>>> 6cec5fd6
 }