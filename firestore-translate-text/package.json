{
  "name": "firestore-translate-text",
  "description": "Translate messages into multiple languages, provided by user",
  "author": "Chris Bianca <chris@csfrequency.com>",
  "license": "Apache-2.0",
  "main": "functions/lib/index.js",
  "scripts": {
    "build": "npm run clean && npm run compile",
    "clean": "rimraf functions/lib",
<<<<<<< HEAD
    "compile": "tsc"
=======
    "compile": "tsc",
    "test": "echo \"Error: no test specified\" && exit 1",
    "generate-readme": "firebase ext:info . --markdown > README.md"
>>>>>>> e4d053e6
  },
  "dependencies": {
    "@google-cloud/translate": "^4.0.1",
    "firebase-admin": "^8.0.0",
    "firebase-functions": "^3.3.0"
  },
  "devDependencies": {
    "firebase-functions-test": "^0.1.7",
    "js-yaml": "^3.13.1",
    "mocked-env": "^1.3.1",
    "rimraf": "^2.6.3",
    "typescript": "^3.2.4"
  },
  "private": true
}<|MERGE_RESOLUTION|>--- conflicted
+++ resolved
@@ -7,13 +7,9 @@
   "scripts": {
     "build": "npm run clean && npm run compile",
     "clean": "rimraf functions/lib",
-<<<<<<< HEAD
-    "compile": "tsc"
-=======
     "compile": "tsc",
     "test": "echo \"Error: no test specified\" && exit 1",
     "generate-readme": "firebase ext:info . --markdown > README.md"
->>>>>>> e4d053e6
   },
   "dependencies": {
     "@google-cloud/translate": "^4.0.1",
