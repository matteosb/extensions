--- conflicted
+++ resolved
@@ -14,11 +14,6 @@
 
 You can upload images to `${param:IMG_BUCKET}` directly in the Firebase console's Storage dashboard. Alternatively, you can upload images using the [Cloud Storage for Firebase SDK](https://firebase.google.com/docs/storage/) for your platform (iOS, Android, or Web).
 
-<<<<<<< HEAD
-=======
-If configured, this extension also optionally creates then writes [signed URLs](https://cloud.google.com/storage/docs/access-control/signed-urls) to the Realtime Database path `${param:SIGNED_URLS_PATH}` - both for the original image and the resized image. Signed URLs are a mechanism for query string authentication for buckets and objects by providing a way to give time-limited read or write access to anyone in possession of the URL, regardless of whether they have a Google account. How to use the signed URLs is up to you. One example use case could be for a webpage that displays all members of a club. You could attach a listener to the database path so that when the extension creates a new resized image, both the original and the resized image are fetched immediately and displayed on the webpage.
-
->>>>>>> c91bea25
 ### Monitoring
 
 As a best practice, you can [monitor the activity](https://firebase.google.com/docs/extensions/manage-installed-extensions#monitor) of your installed extension, including checks on its health, usage, and logs.